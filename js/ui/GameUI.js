--- conflicted
+++ resolved
@@ -50,15 +50,9 @@
             bounceToggle: null,
             wrapToggle: null,
             missingTeethToggle: null,
-<<<<<<< HEAD
-            boardSizeSlider: null,
-            sizeValueDisplay: null,
-            knightMoveToggle: null
-=======
             knightMoveToggle: null,
             aboutButton: null,
             tutorialButton: null
->>>>>>> e35cb31c
         };
         
         // Track rule toggle states when they're disabled for AI mode
